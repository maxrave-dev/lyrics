--- conflicted
+++ resolved
@@ -34,12 +34,9 @@
           APPWRITE_API_KEY: ${{ secrets.APPWRITE_API_KEY }}
           ADMIN_IPS: ${{ secrets.ADMIN_IPS }}
           HMAC_SECRET: ${{ secrets.HMAC_SECRET }}
-<<<<<<< HEAD
-          SENTRY_DSN: ${{ secrets.SENTRY_DSN }}
-=======
           MEILISEARCH_HOST: ${{ secrets.MEILISEARCH_HOST }}
           MEILISEARCH_MASTER_KEY: ${{ secrets.MEILISEARCH_MASTER_KEY }}
->>>>>>> 9a618290
+          SENTRY_DSN: ${{ secrets.SENTRY_DSN }}
         run: |
           echo 'APPWRITE_ENDPOINT=${{ secrets.APPWRITE_ENDPOINT }}' > ./.env
           echo "APPWRITE_PROJECT=${{ secrets.APPWRITE_PROJECT }}" >> ./.env
@@ -47,12 +44,9 @@
           echo "APPWRITE_API_KEY=${{ secrets.APPWRITE_API_KEY }}" >> ./.env
           echo "ADMIN_IPS=${{ secrets.ADMIN_IPS }}" >> ./.env
           echo "HMAC_SECRET=${{ secrets.HMAC_SECRET }}" >> ./.env
-<<<<<<< HEAD
-          echo "SENTRY_DSN=${{ secrets.SENTRY_DSN }}" >> ./.env
-=======
           echo "MEILISEARCH_HOST=${{ secrets.MEILISEARCH_HOST }}" >> ./.env
           echo "MEILISEARCH_MASTER_KEY=${{ secrets.MEILISEARCH_MASTER_KEY }}" >> ./.env
->>>>>>> 9a618290
+          echo "SENTRY_DSN=${{ secrets.SENTRY_DSN }}" >> ./.env
 
       - name: Setup SSH key
         env:
